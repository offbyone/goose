--- conflicted
+++ resolved
@@ -1,9 +1,5 @@
-<<<<<<< HEAD
-=======
-use crate::agents::capabilities::Capabilities;
 use crate::config::permission::PermissionLevel;
 use crate::config::PermissionManager;
->>>>>>> 8fbd9eb3
 use crate::message::{Message, MessageContent, ToolRequest};
 use crate::providers::base::Provider;
 use chrono::Utc;
@@ -11,11 +7,8 @@
 use mcp_core::tool::ToolAnnotations;
 use mcp_core::{tool::Tool, TextContent};
 use serde_json::{json, Value};
-<<<<<<< HEAD
+use std::collections::HashSet;
 use std::sync::Arc;
-=======
-use std::collections::HashSet;
->>>>>>> 8fbd9eb3
 
 /// Creates the tool definition for checking read-only permissions.
 fn create_read_only_tool() -> Tool {
@@ -159,7 +152,7 @@
     tools_with_readonly_annotation: HashSet<String>,
     tools_without_annotation: HashSet<String>,
     permission_manager: &mut PermissionManager,
-    capabilities: &Capabilities,
+    provider: Arc<dyn Provider>,
 ) -> PermissionCheckResult {
     let mut approved = vec![];
     let mut needs_approval = vec![];
@@ -213,7 +206,7 @@
     // 3. LLM detect
     if !llm_detect_candidates.is_empty() && mode == "smart_approve" {
         let detected_readonly_tools =
-            detect_read_only_tools(capabilities, llm_detect_candidates.iter().collect()).await;
+            detect_read_only_tools(provider, llm_detect_candidates.iter().collect()).await;
         for request in llm_detect_candidates {
             if let Ok(tool_call) = request.tool_call.clone() {
                 if detected_readonly_tools.contains(&tool_call.name) {
